--- conflicted
+++ resolved
@@ -30,18 +30,11 @@
 internal-testing-to-avoid-being-run-by-cargo-test-all = []
 
 [dependencies]
-<<<<<<< HEAD
-git-features = { version = "^0.22.1", path = "../git-features", features = ["rustsha1", "progress"] }
-git-hash = { version = "^0.9.7", path = "../git-hash" }
-git-bitmap = { version = "^0.1.0", path = "../git-bitmap" }
-git-object = { version = "^0.20.0", path = "../git-object" }
-git-traverse = { version = "^0.16.0", path = "../git-traverse" }
-=======
 git-features = { version = "^0.22.3", path = "../git-features", features = ["rustsha1", "progress"] }
 git-hash = { version = "^0.9.8", path = "../git-hash" }
 git-bitmap = { version = "^0.1.2", path = "../git-bitmap" }
 git-object = { version = "^0.20.2", path = "../git-object" }
->>>>>>> 2571831e
+git-traverse = { version = "^0.16.0", path = "../git-traverse" }
 
 thiserror = "1.0.32"
 memmap2 = "0.5.0"
